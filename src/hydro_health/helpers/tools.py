--- conflicted
+++ resolved
@@ -4,28 +4,12 @@
 import rioxarray as rxr
 import rasterio
 
-<<<<<<< HEAD
-from rio_vrt import build_vrt
-from hydro_health.engines.tiling.BlueTopoProcessor import BlueTopoProcessor
-from hydro_health.engines.tiling.DigitalCoastProcessor import DigitalCoastProcessor
-from hydro_health.engines.tiling.RasterMaskProcessor import RasterMaskProcessor
-from hydro_health.engines.tiling.SurgeTideForecastProcessor import SurgeTideForecastProcessor
-from osgeo import gdal, osr
-
-
-gdal.UseExceptions()
-gdal.SetConfigOption('CHECK_DISK_FREE_SPACE', 'FALSE')
-gdal.SetConfigOption("GDALWARP_IGNORE_BAD_CUTLINE", "YES")
-gdal.SetConfigOption('GDAL_NUM_THREADS', 'ALL_CPUS')
-gdal.SetCacheMax(2684354560)  # 20gb RAM
-=======
 from socket import gethostname
 from osgeo import gdal, osr, ogr
 
 
 gdal.UseExceptions()
 
->>>>>>> ece1842c
 
 INPUTS = pathlib.Path(__file__).parents[3] / 'inputs'
 OUTPUTS = pathlib.Path(__file__).parents[3] / 'outputs'
@@ -57,40 +41,6 @@
     output_geotiffs = {}
     for geotiff_path in geotiffs:
         geotiff = str(geotiff_path)
-<<<<<<< HEAD
-        output_vrt = geotiff_path.parents[0] / f'{geotiff_path.stem}.vrt'
-        if output_vrt.exists():
-            print(f'Skipping VRT: {output_vrt.name}')
-        else:
-            geotiff_ds = gdal.Open(geotiff)
-            wgs84_srs = osr.SpatialReference()
-            wgs84_srs.ImportFromEPSG(4326)
-            geotiff_srs = geotiff_ds.GetSpatialRef()
-            # Project all geotiff to match BlueTopo tiles WGS84
-            if data_type == 'DigitalCoast' and not geotiff_srs.IsSame(wgs84_srs):
-                geotiff_ds = None  # close dataset
-
-                old_geotiff = geotiff_path.parents[0] / f'{geotiff_path.stem}_old.tif'
-                geotiff_path.rename(old_geotiff)
-                raster_wgs84 = geotiff_path.parents[0] / f'{geotiff_path.stem}_wgs84.tif'
-                rasterio_wgs84 = rasterio.crs.CRS.from_epsg(4326)
-                with rxr.open_rasterio(old_geotiff) as geotiff_raster:
-                    wgs84_geotiff_raster = geotiff_raster.rio.reproject(rasterio_wgs84)
-                    wgs84_geotiff_raster.rio.to_raster(raster_wgs84)
-
-                wgs84_ds = gdal.Open(str(raster_wgs84))
-                # Compress and overwrite original geotiff path
-                gdal.Warp(
-                    geotiff,
-                    wgs84_ds,
-                    creationOptions=["COMPRESS=DEFLATE", "BIGTIFF=IF_NEEDED", "TILED=YES"]
-                )
-                wgs84_ds = None
-                
-                # Delete intermediate files
-                old_geotiff.unlink()
-                raster_wgs84.unlink()
-=======
         if skip_existing:
             output_vrt = geotiff_path.parents[0] / f'{geotiff_path.stem}.vrt'
             if output_vrt.exists():
@@ -138,7 +88,6 @@
             # Delete intermediate files
             old_geotiff.unlink()
             raster_wgs84.unlink()
->>>>>>> ece1842c
 
             # repoen new geotiff
             geotiff_ds = gdal.Open(geotiff)
@@ -179,18 +128,10 @@
                 )
             vrt_tiles.append(output_raster_vrt)
         
-<<<<<<< HEAD
-        vrt_filename = outputs / f'mosaic_{file_type}_{crs}.vrt'
-        # gdal.BuildVRT(vrt_filename, vrt_tiles, callback=gdal.TermProgress_nocb)
-        if not vrt_filename.exists():
-            build_vrt(str(vrt_filename), vrt_tiles)
-    print('finished create_raster_vrts')
-=======
         vrt_filename = str(outputs / f'mosaic_{file_type}_{crs}.vrt')
         gdal.BuildVRT(vrt_filename, vrt_tiles, callback=gdal.TermProgress_nocb)
         print(f'- finished VRT: {vrt_filename}')
 
->>>>>>> ece1842c
 
 def get_environment() -> str:
     """Determine current environment running code"""
@@ -282,95 +223,6 @@
     return tiles
 
 
-<<<<<<< HEAD
-def get_ecoregion_folders(param_lookup: dict[str]) -> gpd.GeoDataFrame:
-    """Obtain the intersected EcoRegion folders"""
-
-    output_folder = pathlib.Path(param_lookup['output_directory'].valueAsText)
-    # get master_grid geopackage path
-    master_grid_geopackage = INPUTS / get_config_item('SHARED', 'MASTER_GRIDS')
-    all_ecoregions = gpd.read_file(master_grid_geopackage, layer=get_config_item('SHARED', 'ECOREGIONS'), columns=['EcoRegion'])
-    if param_lookup['drawn_polygon'].value:
-        drawn_layer_gdf = gpd.read_file(param_lookup['drawn_polygon'].value)
-        selected_ecoregions = gpd.read_file(master_grid_geopackage, layer=get_config_item('SHARED', 'ECOREGIONS'), mask=drawn_layer_gdf)
-        make_ecoregion_folders(selected_ecoregions, output_folder)
-    else:
-        # get eco region from shapefile that matches drop down choices
-        eco_regions = param_lookup['eco_regions'].valueAsText.replace("'", "").split(';')
-        eco_regions = [region.split('-')[0] for region in eco_regions]
-        selected_ecoregions = all_ecoregions[all_ecoregions['EcoRegion'].isin(eco_regions)]  # select eco_region polygons
-        make_ecoregion_folders(selected_ecoregions, output_folder)
-    return list(selected_ecoregions['EcoRegion'].unique())
-
-
-def get_digitalcoast_folders(data_folder) -> list[pathlib.Path]:
-    """Get the lower level project folders for Digital Coast"""
-
-    digitalcoast_projects = [folder for folder in data_folder.iterdir() if folder.is_dir() and folder.stem != 'tiled']
-    digitalcoast_file_folders = []
-    for project in digitalcoast_projects:
-        dem_folder = project / 'dem'
-        for file_folder in dem_folder.iterdir():
-            if file_folder.is_dir():
-                digitalcoast_file_folders.append(file_folder)
-    return digitalcoast_file_folders
-
-
-def grid_digitalcoast_files(outputs: str) -> None:
-    """Clip VRT files to BlueTopo grid"""
-
-    blue_topo_layer = gpd.read_file(str(INPUTS / get_config_item('SHARED', 'MASTER_GRIDS')), layer=get_config_item('SHARED', 'TILES'))
-    ecoregions = [ecoregion for ecoregion in pathlib.Path(outputs).glob('ER_*') if ecoregion.is_dir()]
-    for ecoregion in ecoregions:
-        blue_topo_folder = ecoregion / 'BlueTopo'
-        bluetopo_folders = [folder.stem for folder in blue_topo_folder.iterdir() if folder.is_dir()]
-
-        data_folder = ecoregion / 'DigitalCoast'
-        digitalcoast_file_folders = get_digitalcoast_folders(data_folder)
-
-        for file_folder in digitalcoast_file_folders:
-            tileindex_shp_path = list(file_folder.glob('tileindex*.shp'))[0]
-            tileindex_gdf = gpd.read_file(tileindex_shp_path)
-            tiled_folder = file_folder.parents[2] / 'tiled'
-            for bluetopo_folder in bluetopo_folders:
-                bluetopo_data = blue_topo_layer[blue_topo_layer['tile'] == bluetopo_folder]
-                polygon_wkt = bluetopo_data['geometry'].iloc[0]
-                tile_bluetopo_intersect = tileindex_gdf[tileindex_gdf.intersects(bluetopo_data.unary_union)]
-                if len(tile_bluetopo_intersect) > 0:
-                    intersected_images = [str(file_folder / pathlib.Path(image).name) for image in tile_bluetopo_intersect['location']]
-                    bad_files, good_files = [], []
-                    for image in intersected_images:
-                        if not pathlib.Path(image).exists():
-                            bad_files.append(image)
-                        else:
-                            good_files.append(image)
-                    if bad_files:
-                        with open(ecoregion.parents[0] / 'log_grid_tiling.txt', 'a') as writer:
-                            print(f'bad files: {bad_files}')
-                            for bad_file in bad_files:
-                                writer.write(bad_file + '\n')
-                            writer.write('\n')
-                    if good_files:
-                        output_path = tiled_folder / bluetopo_folder
-                        output_path.mkdir(parents=True, exist_ok=True)
-                        project_name = pathlib.Path(tileindex_shp_path).parents[2]
-                        clipped_vrt = output_path / f'{project_name.stem}_{bluetopo_folder}.tif'
-                        if clipped_vrt.exists():
-                            continue
-                        print(f'Creating {clipped_vrt.name}')
-                        in_memory_vrt = gdal.BuildVRT('', good_files, callback=gdal.TermProgress_nocb)
-                        gdal.Warp(
-                            clipped_vrt,
-                            in_memory_vrt,
-                            format='GTiff',
-                            cutlineDSName=polygon_wkt,
-                            cropToCutline=True,
-                            warpMemoryLimit=2684354560,
-                            dstNodata=in_memory_vrt.GetRasterBand(1).GetNoDataValue(),
-                            cutlineSRS=in_memory_vrt.GetProjection(),
-                            creationOptions=["COMPRESS=DEFLATE", "BIGTIFF=IF_NEEDED", "TILED=YES"]
-                        )
-=======
 def grid_digital_coast_files(outputs: str, data_type: str) -> None:
     """Process for gridding Digital Coast files to BlueTopo grid"""
 
@@ -426,7 +278,6 @@
             vrt_ds = None
     gpkg_ds = None
     blue_topo_layer = None
->>>>>>> ece1842c
 
 
 def make_ecoregion_folders(selected_ecoregions: gpd.GeoDataFrame, output_folder: pathlib.Path):
