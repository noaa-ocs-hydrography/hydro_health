--- conflicted
+++ resolved
@@ -51,8 +51,6 @@
     def check_logging(self) -> None:
         if self.logged:
             self.message(f'Check log: {self.log_path}')
-<<<<<<< HEAD
-=======
 
     def cleansed_url(self, url: str) -> str:
         """Remove found illegal characters from URLs"""
@@ -119,7 +117,6 @@
                 geometry_coords.append(tile_wkt)
 
         return geometry_coords
->>>>>>> ece1842c
     
     def log_error(self) -> None:
         self.logger.error(gdal.GetLastErrorMsg())
