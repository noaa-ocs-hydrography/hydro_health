--- conflicted
+++ resolved
@@ -27,16 +27,6 @@
         super().__init__()
         self.sediment_types = ['Gravel', 'Sand', 'Mud', 'Clay'] 
         self.sediment_data = None
-<<<<<<< HEAD
-        if param_lookup:
-            self.param_lookup = param_lookup
-            if self.param_lookup['input_directory'].valueAsText:
-                global INPUTS
-                INPUTS = pathlib.Path(self.param_lookup['input_directory'].valueAsText)
-            if self.param_lookup['output_directory'].valueAsText:
-                global OUTPUTS
-                OUTPUTS = pathlib.Path(self.param_lookup['output_directory'].valueAsText)
-=======
         self.data_path = (
             OUTPUTS / pathlib.Path(get_config_item("SEDIMENT", "DATA_PATH"))
             if get_environment() == "local"
@@ -57,7 +47,6 @@
             if get_environment() == "local"
             else pathlib.Path(get_config_item("SEDIMENT", "RASTER_PATH"))
         )
->>>>>>> ece1842c
 
     def add_sed_size_column(self):
         """
