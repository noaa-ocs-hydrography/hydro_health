"""Class for data acquisition and preprocessing of model data"""

import dask
import os
<<<<<<< HEAD
import re
import pathlib
from pathlib import Path

import dask
import geopandas as gpd
import numpy as np
import pandas as pd
import rasterio
from dask.distributed import Client, print
from osgeo import gdal
from rasterio.features import shapes
from shapely.geometry import Point, box, shape

from hydro_health.helpers.tools import get_config_item

os.environ["GDAL_CACHEMAX"] = "64"

class ModelDataPreProcessor():
    """Class for parallel preprocessing all model data"""
    def __init__(self):
        self.year_ranges = [
            (2004, 2006),
            (2006, 2010),
            (2010, 2015),
            (2015, 2022)]

    def clip_rasters_by_tile(self, raster_dir, output_dir, data_type)-> None:
        """ Clip raster files by tile and save the data in a specified directory.

        :param str raster_dir: directory containing the raster files to be processed
        :param str output_dir: directory to save the output files
        :param str data_type: Specifies the type of data being processed either "prediction" or "training"
        """        

        sub_grid_gpkg = pathlib.Path(get_config_item('MODEL', f'{data_type.upper()}_SUB_GRIDS'))
        sub_grids = gpd.read_file(sub_grid_gpkg)
        
        tasks = []

        num_tiles = sub_grids.shape[0]
        print(f"Number of tiles: {num_tiles}")
=======
import numpy as np
import rasterio
import rioxarray
import shutil
from scipy.ndimage import uniform_filter
from scipy.ndimage import generic_filter
import xarray as xr


dask.config.set(scheduler='threads', num_workers=2)

class ModelDataPreEngine:
    """Class for parallel preprocessing all model data"""

    def __init__(self):
        self.engines = []

    def add_additional_engine(self, engine) -> None:
        """Add an engine to the list of engines to run"""

        if not callable(getattr(engine, "run", None)):
            raise ValueError("Engine must have a 'run()' method.")
        self.engines.append(engine)

    def focal_fill_block(self, block, w=3) -> np.ndarray:
        """Efficient nan-aware focal mean using uniform_filter."""

        block = block.astype(np.float32)
        nan_mask = np.isnan(block)
>>>>>>> ece1842c

        for _, sub_grid in sub_grids.iterrows():
            tile_name = sub_grid['tile_id'] 
            output_folder = os.path.join(output_dir, tile_name)

            # Delay each part separately
            gridded_task = dask.delayed(self.subtile_process_gridded)(sub_grid, raster_dir)
            ungridded_task = dask.delayed(self.subtile_process_ungridded)(sub_grid, raster_dir)

            # Delay the combining + saving
            combined_task = self.save_combined_data(gridded_task, ungridded_task, output_folder, data_type, tile_id=tile_name)

            tasks.append(combined_task)

        results_list = dask.compute(*tasks)

        # 3. Combine the list of result DataFrames into one final DataFrame.
        print("Combining results...")
        final_results_df = pd.concat(results_list, ignore_index=True)

        output_csv_path = f"N:\CSDL\Projects\Hydro_Health_Model\HHM2025\working\HHM_Run\ER_3\year_pair_nan_counts_{data_type}.csv"
        final_results_df.to_csv(output_csv_path, index=False, na_rep='NA')

    def create_nan_stats_csv(self, df, tile_id)-> pd.DataFrame:
        """Analyzes a DataFrame for a single tile and returns its NaN stats.

<<<<<<< HEAD
        :param df: DataFrame containing the data for a single tile
        :param tile_id: Identifier for the tile being processed
        :return: DataFrame with NaN statistics for the tile
        """

        if df.empty:
            return pd.DataFrame() 
        
        new_row = {'tile_id': tile_id}
        
        # Find all 'b.change' columns and calculate NaN percentages
        change_columns = [col for col in df.columns if col.startswith('b.change.')]
        for col_name in change_columns:
            year_pair = col_name.replace('b.change.', '')
            nan_percent = df[col_name].isna().mean() * 100
            
            new_row[f"{year_pair}_nan_percent"] = round(nan_percent, 2)

        return pd.DataFrame([new_row])

    def create_subgrids(self, mask_gdf, output_dir, process_type)-> None:
        """ Create subgrids layer by intersecting grid tiles with the mask geometries

        :param gdf mask_gdf: GeoDataFrame containing the mask geometries
        :param str output_dir: directory to save the output files
        :param str process_type: Specifies the type of data being processed either "prediction" or "training"
        :return: None
        """        
        
        grid_gpkg = get_config_item('MODEL', 'SUBGRIDS')

        print(f"Preparing {process_type} sub-grids...")

        mask_gdf = gpd.read_parquet(mask_gdf)
        combined_geometry = mask_gdf.unary_union
        mask_gdf = gpd.GeoDataFrame(geometry=[combined_geometry], crs=mask_gdf.crs)
=======
    def iterative_focal_fill(self, r, max_iters=10, w=3) -> np.ndarray:
        """Iteratively fills NaN values in a 2D NumPy array using a focal mean filter."""

        footprint = np.ones((w, w))
>>>>>>> ece1842c
        
        sub_grids = gpd.read_file(grid_gpkg, layer='prediction_subgrid').to_crs(mask_gdf.crs)
        
        intersecting_sub_grids = gpd.sjoin(sub_grids, mask_gdf, how="inner", predicate='intersects')
        intersecting_sub_grids = intersecting_sub_grids.drop_duplicates(subset="geometry")
        intersecting_sub_grids.to_file(os.path.join(output_dir, f"{process_type}_intersecting_subgrids.gpkg"), driver="GPKG") 

    def parallel_processing_rasters(self, input_directory, mask_pred, mask_train)-> None:
        """Process prediction and training rasters in parallel using Dask.

        :param str input_directory: Directory containing the raster files to be processed
        :param gdf mask_pred: Prediction mask GeoDataFrame
        :param gdf mask_train: Training mask GeoDataFrame
        :return: None
        """   

        input_directory = Path(input_directory)
        prediction_out = Path(get_config_item('MODEL', 'PREDICTION_OUTPUT_DIR'))
        existing_outputs = {f.name for f in prediction_out.glob("*") if f.suffix.lower() in ['.tif', '.tiff']}

        prediction_files = [
            f for f in input_directory.rglob("*")
            if (
                f.suffix.lower() in ['.tif', '.tiff'] and
                f.name not in existing_outputs
            )
        ]

        print(f"Total prediction files found (excluding already processed): {len(prediction_files)}")

        mask_gdf = gpd.read_parquet(mask_pred)
        combined_geometry = mask_gdf.unary_union
        mask_gdf = gpd.GeoDataFrame(geometry=[combined_geometry], crs=mask_gdf.crs)

        prediction_tasks = []
        for file in prediction_files:
            input_path = os.path.join(input_directory, file)
            output_path = os.path.join(prediction_out, file.name)
            prediction_tasks.append(dask.delayed(self.process_prediction_raster)(input_path, mask_gdf, output_path))

        dask.compute(*prediction_tasks)  
        
<<<<<<< HEAD
        training_out = pathlib.Path(get_config_item('MODEL', 'TRAINING_OUTPUT_DIR'))
        existing_outputs = {f.name for f in training_out.glob("*") if f.suffix.lower() in ['.tif', '.tiff']}

        training_files = [
            f for f in prediction_out.rglob("*")
            if f.suffix.lower() in ['.tif', '.tiff'] and f.name not in existing_outputs
        ]

        print(f"Total training files found (excluding already processed): {len(training_files)}")

        mask_gdf = gpd.read_parquet(mask_train)
        combined_geometry = mask_gdf.unary_union
        mask_gdf = gpd.GeoDataFrame(geometry=[combined_geometry], crs=mask_gdf.crs)

        training_tasks  = []
        for file in training_files:
            input_path = os.path.join(prediction_out, file)
            output_path = os.path.join(training_out, file.name)
            training_tasks.append(dask.delayed(self.process_training_raster)(input_path, mask_gdf, output_path))

        dask.compute(*training_tasks)    

    def process(self)-> None:
        """ Main function to process model data."""        

        subgrids_output_dir = pathlib.Path(get_config_item('MODEL', 'MODEL_SUBGRIDS'))

        prediction_mask_df = self.raster_to_spatial_df(pathlib.Path(get_config_item('MODEL', 'PREDICTION_MASK')), process_type='prediction')
        training_mask_df = self.raster_to_spatial_df(pathlib.Path(get_config_item('MODEL', 'TRAINING_MASK')), process_type='training')

        mask_prediction_pq = pathlib.Path(get_config_item('MODEL', 'PREDICTION_MASK_PQ'))
        mask_training_pq = pathlib.Path(get_config_item('MODEL', 'TRAINING_MASK_PQ'))

        self.create_subgrids(mask_gdf=mask_prediction_pq, output_dir=subgrids_output_dir, process_type = 'prediction')
        self.create_subgrids(mask_gdf=mask_training_pq, output_dir=subgrids_output_dir, process_type = 'training') 

        client = Client(n_workers=7, threads_per_worker=2, memory_limit="32GB")
        print(f"Dask Dashboard: {client.dashboard_link}")

        preprocessed_dir = pathlib.Path(get_config_item('MODEL', 'PREPROCESSED_DIR'))
        processed_dir = pathlib.Path(get_config_item('MODEL', 'PREDICTION_OUTPUT_DIR'))

        self.parallel_processing_rasters(preprocessed_dir, mask_prediction_pq, mask_training_pq)

        input_dir_train = pathlib.Path(get_config_item('MODEL', 'TRAINING_OUTPUT_DIR'))
        output_dir_pred = pathlib.Path(get_config_item('MODEL', 'PREDICTION_TILES_DIR'))
        output_dir_train = pathlib.Path(get_config_item('MODEL', 'TRAINING_TILES_DIR'))

        print(" - Clipping prediction rasters by tile...")
        self.clip_rasters_by_tile(raster_dir=processed_dir, output_dir=output_dir_pred, data_type="prediction")
        print(" - Clipping training rasters by tile...")
        self.clip_rasters_by_tile(raster_dir=input_dir_train, output_dir=output_dir_train, data_type="training")
    
        client.close()

    def process_prediction_raster(self, raster_path, mask_gdf, output_path, target_crs="EPSG:32617", target_res=8)-> None:
        """ Reprojects, resamples, and crops a raster to a target CRS, resolution, and extent

        :param str raster_path: path to the raster file
        :param gdf mask_gdf: GeoDataFrame containing the mask geometries
        :param str output_path: path to save the processed raster
        :param str target_crs: target coordinate reference system (default is "EPSG:32617")
        :param int target_res: target resolution in meters (default is 8)
        :return: None
        """  

        with rasterio.open(raster_path) as src:
            src_nodata = src.nodata

        keywords = ["tsm", "sed", "hurricane"] 
        raster_name = os.path.basename(str(raster_path)).lower()
        print(f'Processing prediction file {raster_name}...')

        should_crop = any(keyword in raster_name.lower() for keyword in keywords)

        in_memory_cutline = f'/vsimem/cutline_{raster_name}.geojson'   

        mask_gdf.to_file(in_memory_cutline, driver='GeoJSON')

        gdal.Warp(
            output_path,
            str(raster_path),
            dstSRS=target_crs,
            xRes=target_res,
            yRes=target_res,
            cutlineDSName=in_memory_cutline,
            cropToCutline=should_crop, 
            resampleAlg='bilinear',
            srcNodata=src_nodata,
            dstNodata=np.nan,
            creationOptions=['TILED=YES', 'COMPRESS=LZW', 'BIGTIFF=YES'],
            multithread=True,
            warpMemoryLimit=2048,
            warpOptions=['CUTLINE_ALL_TOUCHED=TRUE']
        )

        src = None

        if os.path.exists(in_memory_cutline):
            gdal.Unlink(in_memory_cutline)

    def process_training_raster(self, raster_path, mask_gdf, output_path)-> None:
        """ Process a training raster by clipping it with a mask GeoDataFrame and saving the output.

        :param str raster_path: path to the raster file
        :param gdf mask_gdf: GeoDataFrame containing the mask geometries
        :param str output_path: path to save the processed raster
        :return: None
        """

        with rasterio.open(raster_path) as src:
            src_nodata = src.nodata
            raster_bounds = box(*src.bounds)

        raster_name = os.path.basename(str(raster_path)).lower()

        if not mask_gdf.unary_union.intersects(raster_bounds):
            print(f"Mask does not intersect raster {raster_name}. Skipping output.")
            return
        
        print(f'Processing training file {raster_name}...')

        in_memory_cutline = f'/vsimem/cutline_{raster_name}.geojson'   
=======
        return r

    def repeat_disk_focal_fill(self, input_file, output_final, output_dir, n_repeats=5, w=3) -> None:
        """Repeatedly fills NaN values in a raster by applying focal mean filtering"""

        temp_file = input_file
        kernel = np.ones((w, w))

        for i in range(1, n_repeats + 1):
            print(f" - Focal Fill Iteration {i} of {n_repeats}")
            
            out_path = os.path.join(output_dir, f"{os.path.splitext(os.path.basename(input_file))[0]}_f{i}.tif")
>>>>>>> ece1842c

        mask_gdf.to_file(in_memory_cutline, driver='GeoJSON')

        try:
            result = gdal.Warp(
                output_path,
                str(raster_path),
                cutlineDSName=in_memory_cutline,
                srcNodata=src_nodata,
                dstNodata=np.nan, 
                warpOptions=['CUTLINE_ALL_TOUCHED=TRUE'],
                creationOptions=['TILED=YES', 'COMPRESS=LZW', 'BIGTIFF=YES']
            )

            if result is None:
                raise RuntimeError("gdal.Warp failed and returned None")

        except Exception as e: # Delete output file if it was partially written
            print(f"Error during gdal.Warp: {e}")
            if os.path.exists(output_path):
                try:
                    os.remove(output_path)
                    print(f"Removed partial output: {output_path}")
                except Exception as rm_error:
                    print(f"Failed to remove partial output: {rm_error}")
            return  # Exit task early
        finally:
            if gdal.VSIStatL(in_memory_cutline) == 0:
                gdal.Unlink(in_memory_cutline)  

    def raster_to_spatial_df(self, raster_path, process_type)-> gpd.GeoDataFrame:
        """ Convert a raster file to a GeoDataFrame by extracting shapes and their geometries.

        :param str raster_path: path to the raster file
        :return gdf: GeoDataFrame containing the mask shapes and geometries
        """        

        print(f'Creating {process_type} mask data frame..')

<<<<<<< HEAD
        with rasterio.open(raster_path) as src:
            mask = src.read(1, out_dtype='uint8')

            if process_type == 'prediction':
                valid_mask = mask == 1

            elif process_type == 'training':
                valid_mask = mask == 2

            shapes_gen = shapes(mask, valid_mask, transform=src.transform)

            gdf = gpd.GeoDataFrame({'geometry': [shape(geom) for geom, _ in shapes_gen]}, crs=src.crs)
            gdf = gdf.to_crs("EPSG:32617") 

            masks_dir = Path(get_config_item("MODEL", "MASKS_DIR"))  # this is a folder path
            mask_path = masks_dir / f"{process_type}_mask.parquet"

            gdf.to_parquet(mask_path)

        return gdf

    @dask.delayed
    def save_combined_data(self, gridded_df, ungridded_df, output_folder, data_type, tile_id)-> pd.DataFrame:
        """ Combine gridded and ungridded dataframes and save to a parquet file.

        :param gridded_df: delayed gridded data DataFrame
        :param ungridded_df: delayed ungridded data DataFrame
        :param output_path: path to save the combined DataFrame
        :param data_type: type of data being processed (e.g., "prediction" or "training")
        :param tile_id: identifier for the tile being processed
        :return: None
        """

        if not os.path.exists(output_folder):
            os.makedirs(output_folder)
        output_path = os.path.join(output_folder, f"{tile_id}_{data_type}_clipped_data.parquet")

        combined = pd.merge(gridded_df, ungridded_df, on=['X', 'Y'], how='outer')
        combined.to_parquet(output_path, engine="pyarrow", index=False)  
        nan_row = self.create_nan_stats_csv(combined, tile_id) 

        return nan_row

    def subtile_process_gridded(self, sub_grid, raster_dir)-> pd.DataFrame:
        """ Process a single tile by clipping gridded raster data and saving the data in a specified directory.

        :param _type_ sub_grid: sub-grid information containing tile_id and geometry
        :param _type_ raster_dir: input directory containing the raster files to be processed
        :return: GeoDataFrame containing the clipped raster data
        """        
        
        sub_tile_name = sub_grid['tile_id']
        print(f"Processing tile: {sub_tile_name}")
        original_tile = sub_grid['original_tile']  

        raster_files = [
            os.path.join(raster_dir, f)
            for f in os.listdir(raster_dir)
            if (f.endswith('.tif') or f.endswith('.tiff')) and original_tile in f
        ]

        if not raster_files:
            print(f"No matching gridded raster files found for tile {sub_tile_name}, skipping...")
            return

        tile_extent = sub_grid.geometry.bounds
                    
        clipped_data = []
        for file in raster_files:
            with rasterio.open(file) as src:
                window = src.window(tile_extent[0], tile_extent[1], tile_extent[2], tile_extent[3])
                cropped_r = src.read(1, window=window)  
                transform = src.window_transform(window)   

                mask = cropped_r != src.nodata
                raster_data = np.column_stack(np.where(mask)) 
                raster_values = cropped_r[mask]  

                row_vals = raster_data[:, 0]
                col_vals = raster_data[:, 1]

                xs, ys = rasterio.transform.xy(transform, row_vals, col_vals, offset='center')

                raster_df = pd.DataFrame({
                    'X': xs,
                    'Y': ys,
                    'Value': raster_values,
                    'Raster': os.path.splitext(os.path.basename(file))[0]
                })

                clipped_data.append(raster_df)

        combined_data = pd.concat(clipped_data, axis=0, join='outer', ignore_index=True)
        combined_data_pivot = combined_data.pivot(index=['X', 'Y'], columns='Raster', values='Value').reset_index()
        combined_data = combined_data_pivot

        combined_data['geometry'] = [Point(x, y) for x, y in zip(combined_data['X'], combined_data['Y'])]
        combined_data = gpd.GeoDataFrame(combined_data, geometry='geometry', crs='EPSG:32617') 

        exclude_keywords = ['rugosity', 'slope', 'survey_end_date', 'unc']
        keep_unchanged = ['X', 'Y', 'geometry']

        new_columns = {}

        for col in combined_data.columns:
            if col in keep_unchanged:
                new_columns[col] = col  # leave unchanged
            else:
                year_match = re.search(r'(19|20)\d{2}', col)
                if year_match:
                    year = year_match.group()
                    matched_keyword = None
                    for keyword in exclude_keywords:
                        if keyword in col:
                            matched_keyword = keyword
                            break
                    if matched_keyword:
                        new_columns[col] = f"{matched_keyword}_{year}"
                    elif 'bluetopo' in col.lower():
                        new_columns[col] = f"bt_bathy_{year}"
                    else:
                        new_columns[col] = f"bathy_{year}"

        combined_data = combined_data.rename(columns=new_columns)

        combined_data = combined_data.loc[:, list(new_columns.values())]

        bathy_cols = [
            col for col in combined_data.columns
            if col.startswith("bathy_") and re.fullmatch(r'.*_(\d{4})', col)
        ]

        if len(bathy_cols) > 1:
            bathy_cols_sorted = sorted(bathy_cols, key=lambda x: int(re.search(r'\d{4}', x).group()))

            for i in range(len(bathy_cols_sorted) - 1):
                col1 = bathy_cols_sorted[i]
                col2 = bathy_cols_sorted[i + 1]

                year1 = re.search(r'\d{4}', col1).group()
                year2 = re.search(r'\d{4}', col2).group()

                new_col_name = f'b.change.{year1}_{year2}'
                combined_data[new_col_name] = combined_data[col2] - combined_data[col1]

        else:
            print(f"Only {len(bathy_cols)} year of bathy data found for tile {sub_tile_name}, skipping bathy change calculations.")
            return combined_data 

        return combined_data

    def subtile_process_ungridded(self, sub_grid, raster_dir)-> gpd.GeoDataFrame:
        """ Process a single tile by clipping ungridded raster data and saving the data in a specified directory.

        :param gpkg sub_grid: sub-grid information containing tile_id and geometry
        :param str raster_dir: input directory containing the raster files to be processed
        :return: GeoDataFrame containing the clipped raster data
        """
        
        sub_tile_name = sub_grid['tile_id']
        static_data = ['sed_size_raster', 'sed_type_raster', 'tsm_mean', 'hurricane']
        clipped_data = []
=======
        if os.path.exists(temp_file):
            shutil.move(temp_file, output_final)
            print(f" Final filled raster saved as: {os.path.basename(output_final)}")

    def run_gap_fill(self, output_dir, max_iters=10, fallback_repeats=10, w=3) -> None:
        """Sequentially fills gaps in raster files using iterative focal fill with fallback strategy."""

        print("Starting gap fill module...")
>>>>>>> ece1842c

        for data in static_data:
            raster_files = [
                os.path.join(raster_dir, f)
                for f in os.listdir(raster_dir)
                if f.endswith('.tif') and data in f
            ]

            # if not raster_files:
                # print(f"No static {data} raster found for tile {sub_tile_name}, skipping...")

            tile_extent = sub_grid.geometry.bounds        

            for file in raster_files:

                with rasterio.open(file) as src:
                    window = src.window(tile_extent[0], tile_extent[1], tile_extent[2], tile_extent[3])
                    cropped_r = src.read(1, window=window)
                    transform = src.window_transform(window)   

                    mask = cropped_r != src.nodata
                    raster_data = np.column_stack(np.where(mask)) 
                    raster_values = cropped_r[mask]  

                    row_vals = raster_data[:, 0]
                    col_vals = raster_data[:, 1]

                    # Convert pixel row/col to spatial coordinates
                    xs, ys = rasterio.transform.xy(transform, row_vals, col_vals, offset='center')

                    raster_df = pd.DataFrame({
                        'X': xs,
                        'Y': ys,
                        'Value': raster_values,
                        'Raster': os.path.splitext(os.path.basename(file))[0]
                    })

                    clipped_data.append(raster_df)

        combined_data = pd.concat(clipped_data, axis=0, join='outer', ignore_index=True)
        combined_data_pivot = combined_data.pivot(index=['X', 'Y'], columns='Raster', values='Value').reset_index()
        combined_data = combined_data_pivot
        combined_data['geometry'] = [Point(x, y) for x, y in zip(combined_data['X'], combined_data['Y'])]

        raster_gdf = gpd.GeoDataFrame(combined_data, geometry='geometry', crs='EPSG:32617') 

<<<<<<< HEAD
        return raster_gdf
    
=======
        print("Gap fill process complete.")

    def run_all(self) -> list:
        """Run all creation engines

        return list: list of the engines to run"""        

        return [engine.run() for engine in self.engines]
>>>>>>> ece1842c
<|MERGE_RESOLUTION|>--- conflicted
+++ resolved
@@ -2,7 +2,6 @@
 
 import dask
 import os
-<<<<<<< HEAD
 import re
 import pathlib
 from pathlib import Path
@@ -45,37 +44,6 @@
 
         num_tiles = sub_grids.shape[0]
         print(f"Number of tiles: {num_tiles}")
-=======
-import numpy as np
-import rasterio
-import rioxarray
-import shutil
-from scipy.ndimage import uniform_filter
-from scipy.ndimage import generic_filter
-import xarray as xr
-
-
-dask.config.set(scheduler='threads', num_workers=2)
-
-class ModelDataPreEngine:
-    """Class for parallel preprocessing all model data"""
-
-    def __init__(self):
-        self.engines = []
-
-    def add_additional_engine(self, engine) -> None:
-        """Add an engine to the list of engines to run"""
-
-        if not callable(getattr(engine, "run", None)):
-            raise ValueError("Engine must have a 'run()' method.")
-        self.engines.append(engine)
-
-    def focal_fill_block(self, block, w=3) -> np.ndarray:
-        """Efficient nan-aware focal mean using uniform_filter."""
-
-        block = block.astype(np.float32)
-        nan_mask = np.isnan(block)
->>>>>>> ece1842c
 
         for _, sub_grid in sub_grids.iterrows():
             tile_name = sub_grid['tile_id'] 
@@ -102,7 +70,6 @@
     def create_nan_stats_csv(self, df, tile_id)-> pd.DataFrame:
         """Analyzes a DataFrame for a single tile and returns its NaN stats.
 
-<<<<<<< HEAD
         :param df: DataFrame containing the data for a single tile
         :param tile_id: Identifier for the tile being processed
         :return: DataFrame with NaN statistics for the tile
@@ -139,12 +106,6 @@
         mask_gdf = gpd.read_parquet(mask_gdf)
         combined_geometry = mask_gdf.unary_union
         mask_gdf = gpd.GeoDataFrame(geometry=[combined_geometry], crs=mask_gdf.crs)
-=======
-    def iterative_focal_fill(self, r, max_iters=10, w=3) -> np.ndarray:
-        """Iteratively fills NaN values in a 2D NumPy array using a focal mean filter."""
-
-        footprint = np.ones((w, w))
->>>>>>> ece1842c
         
         sub_grids = gpd.read_file(grid_gpkg, layer='prediction_subgrid').to_crs(mask_gdf.crs)
         
@@ -187,7 +148,6 @@
 
         dask.compute(*prediction_tasks)  
         
-<<<<<<< HEAD
         training_out = pathlib.Path(get_config_item('MODEL', 'TRAINING_OUTPUT_DIR'))
         existing_outputs = {f.name for f in training_out.glob("*") if f.suffix.lower() in ['.tif', '.tiff']}
 
@@ -311,20 +271,6 @@
         print(f'Processing training file {raster_name}...')
 
         in_memory_cutline = f'/vsimem/cutline_{raster_name}.geojson'   
-=======
-        return r
-
-    def repeat_disk_focal_fill(self, input_file, output_final, output_dir, n_repeats=5, w=3) -> None:
-        """Repeatedly fills NaN values in a raster by applying focal mean filtering"""
-
-        temp_file = input_file
-        kernel = np.ones((w, w))
-
-        for i in range(1, n_repeats + 1):
-            print(f" - Focal Fill Iteration {i} of {n_repeats}")
-            
-            out_path = os.path.join(output_dir, f"{os.path.splitext(os.path.basename(input_file))[0]}_f{i}.tif")
->>>>>>> ece1842c
 
         mask_gdf.to_file(in_memory_cutline, driver='GeoJSON')
 
@@ -364,7 +310,6 @@
 
         print(f'Creating {process_type} mask data frame..')
 
-<<<<<<< HEAD
         with rasterio.open(raster_path) as src:
             mask = src.read(1, out_dtype='uint8')
 
@@ -527,16 +472,6 @@
         sub_tile_name = sub_grid['tile_id']
         static_data = ['sed_size_raster', 'sed_type_raster', 'tsm_mean', 'hurricane']
         clipped_data = []
-=======
-        if os.path.exists(temp_file):
-            shutil.move(temp_file, output_final)
-            print(f" Final filled raster saved as: {os.path.basename(output_final)}")
-
-    def run_gap_fill(self, output_dir, max_iters=10, fallback_repeats=10, w=3) -> None:
-        """Sequentially fills gaps in raster files using iterative focal fill with fallback strategy."""
-
-        print("Starting gap fill module...")
->>>>>>> ece1842c
 
         for data in static_data:
             raster_files = [
@@ -583,16 +518,5 @@
 
         raster_gdf = gpd.GeoDataFrame(combined_data, geometry='geometry', crs='EPSG:32617') 
 
-<<<<<<< HEAD
         return raster_gdf
-    
-=======
-        print("Gap fill process complete.")
-
-    def run_all(self) -> list:
-        """Run all creation engines
-
-        return list: list of the engines to run"""        
-
-        return [engine.run() for engine in self.engines]
->>>>>>> ece1842c
+    